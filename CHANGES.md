# Release notes
All notable changes to this project will be documented in this file.
This project adheres to [Semantic Versioning](http://semver.org/).

<<<<<<< HEAD
=======
## Unreleased
- Update workflows #114  @mosuka

>>>>>>> f2bfd3b7
## 0.8.4 (2020-11-09)
- Bump up version to 0.8.4 #113 @mosuka
- Resolve hostname #112 @mosuka
- Resolve hostname #111 @mosuka

## 0.8.3 (2020-11-07)
- Bump up version to 0.8.3 #110 @mosuka
- Update dependencies #109 @mosuka
- Fixed a bug that did not return schema #108 @mosuka
- Update Dockerfile #107 @mosuka

## 0.8.2 (2020-08-31)
- Bump up version #106 @mosuka
- Upgrade protobuf #105 @mosuka
- Upgrade dependencies #104 @mosuka
- Upgrade tantivy #103 @mosuka
- Fix docker run example #102 @mosuka
- Fix typo #101 @mosuka
- Migrate to Actix web #100 @mosuka

## 0.8.1 (2020-05-29)
- Bump up version #99 @mosuka
- Change web framework to Hyper #98 @mosuka
- Change the web framework of Metrics Server to Hyper #97 @mosuka
- Add example self-signed certificate #95 @mosuka
- Add GitHub Actions Integration #94 @messense
- Update jieba-rs to 0.5.0 #93 @messense
- Fix typo in CLI flag #92 @mosuka
- Support TLS on REST server #91 @mosuka
- Support CORS on REST server #90 @mosuka
- Merge CLI code #88 @mosuka
- Migrate to Actix web from Iron #87 @mosuka
- Refactor metrics server #86 @mosuka
- Combine the handlers into one file #85 @mosuka
- Refactor REST server #84 @mosuka

## 0.8.0 (2020-05-08)
- Add cli package #83 @mosuka

## 0.7.3 (2020-05-04)
- Bump up version #82 @mosuka

## 0.7.1 (2020-05-04)
- Update Dockerfile #81 @mosuka
- Upgrade dependencies #79 @mosuka

## 0.7.0 (2020-04-27)
- Split a package #78 @mosuka
- Update search.md #75 @klausondrag
- Refactoring #74 @mosuka
- Migrate to bayard-client #73 @mosuka
- Migrate to bayard-proto #72 @mosuka

## 0.6.0 (2020-02-25)
- Add Lindera tokenizer #69 @mosuka

## 0.5.0 (2020-02-23)
- Make the text anlyzers configurable #68 @mosuka
- Fix Dockerfile #66 @mosuka
- chore: Add Cargo.lock #65 @kenoss
- chore: Use docker layer cache #64 @kenoss

## 0.4.0 (2020-01-21)
- Initialize TokenizerManager #61 @mosuka

## 0.3.0 (2020-01-04)
- Add indexer flag #58 @mosuka
- Add docs for job scheduler #57 @mosuka
- Add document for gateway #56 @mosuka
- Update dependencies #55 @mosuka
- Bulk update #54 @mosuka
- Update docs #53 @mosuka
- Upgrade Tantivy to 0.11.3 #52 @mosuka
- Error handling #51 @mosuka
- Update docs #50 @mosuka
- Update to tantivy 0.11.2 and avoid blocking on merge while the IndexWriter's lock is held #49 @fulmicoton
- Support faceted search #48 @mosuka
- Add document for designing schema #47 @mosuka
- Get the document count that match the query #45 @mosuka


## 0.2.0 (2019-12-01)
- Add http server #41 @mosuka
- Add job scheduler #40 @mosuka
- Add probe command #39 @mosuka
- Add merge command #38 @mosuka
- Add rollback command #37 @mosuka
- Protobuf refactoring #33 @mosuka
- Bump up Tantivy #32 @mosuka
- Add metrics command #31 @mosuka
- Add command to commit index #29 @mosuka
- Make index writer to field of struct #28 @mosuka
- Add command to get schema #27 @mosuka
- Delete --leader-id from CLI #26 @mosuka
- Set default leader id #25 @mosuka
- Rename status to peers #24 @mosuka
- Add cluster status command #23 @mosuka
- Add signal handling #22 @mosuka
- Restore leave command document #21 @mosuka
- Add source code link #20 @mosuka
- Add documents #19 @mosuka
- Update Dockerfile #10 @mosuka
- Fixed typo in error message #6 @eko
- Dockerfile for tests and profit #5 @iyesin
- Small typo in get command example fixed #4 @msmakhlouf
- refactor get servers from ArgMatches #3 @robatipoor


## 0.1.0 (2019-11-01)
- First release by @mosuka<|MERGE_RESOLUTION|>--- conflicted
+++ resolved
@@ -2,12 +2,9 @@
 All notable changes to this project will be documented in this file.
 This project adheres to [Semantic Versioning](http://semver.org/).
 
-<<<<<<< HEAD
-=======
 ## Unreleased
 - Update workflows #114  @mosuka
 
->>>>>>> f2bfd3b7
 ## 0.8.4 (2020-11-09)
 - Bump up version to 0.8.4 #113 @mosuka
 - Resolve hostname #112 @mosuka
